--- conflicted
+++ resolved
@@ -558,16 +558,9 @@
             auto_test=args.auto_test,
             lint_cmds=lint_cmds,
             test_cmd=args.test_cmd,
-<<<<<<< HEAD
-            attribute_author=args.attribute_author,
-            attribute_committer=args.attribute_committer,
-            attribute_commit_message=args.attribute_commit_message,
-            verify_ssl=args.verify_ssl,
-            language = language
-=======
             commands=commands,
             summarizer=summarizer,
->>>>>>> 492738f3
+            language=language
         )
 
     except ValueError as err:
